# Copyright (c) 2019 Aiven, Helsinki, Finland. https://aiven.io/
from typing import Dict, List, NamedTuple, Optional, Tuple, Union

import logging
import re

LOG = logging.getLogger(__name__)

SCRAPE_INTERVAL_SECONDS = 30
OVER_TIME_AGGREGATIONS = ["avg", "min", "max", "sum", "quantile", "stddev", "stdvar", "count"]
LABEL_COMPARISON_OPERATORS = ["=", "!=", "=~", "!~"]
LABEL_CONDITIONS_OPERATORS = ["<", ">", "<=", ">=", "="]
OPERATOR_REGEX_MAP = {"=": "=~", "!=": "!~"}
TIME_INTERVAL_REGEX = "[0-9]+[smhdwy][s]?"  # Match time(<<interval>>)
INVALID_PROMQL_METRIC_CHARACTERS = [".", "-"]
INTERVALS = [
    "$tinterval", "$interval", "$__interval", "$__rate_interval",
    "$groupByTime", "$timeWindow", "$groupbytime", "$groupBy", "$window", "$group_by",
    "$Resolution"
]

# When metrics type is histogram we usually need to use histgram_* functions. It's not easy to 
# identify if the metrics is a histogram from the name itself. Ieally we should call grafana 
# api/datasources/uid/yz_l5atIz/resources/api/v1/metadata endpoint to know the type of metrics
# which will produce more accurate results. This is a temporary measure to differentiate.
HISTOGRAM_METRICS_REGEX = [
    r".*_capacity_units",
    r".*_duration",
    r".*_alloc",
    r".*_goroutines",
    r".*_stats_used",
    r".*_stats_current_max",
    r".*_query_length",
    r"^router_connection_",
    r"^proc_go_stats_.*",
    r"routing_request_size",
    r".*_in_cents",
    r".*_latency*",
    r".*_alert_count",
    # r"error_count",
    r".*_completion_tokens",
    r"^cost_usage_",
    r".*_generated_quote_count",
    r".*_request_error_count",
    r".*_permanently_unprocessed_service_count",
    r".*_last_modified_time_stats_*",
    r"routing_request_size",
    r".*_input_price",
    r"^memcache_operation_.*",
    r"endpoint_*",
    r"budget_overserving_filterer_*",
    r"trigger_budget_overserving_upsell_*",
    r"result_quality_has_zero_services",
    r"result_quality_num_budget_overserved_services",
    r"budget_overserving_upsell_failure_failed_offer_count",
    r"missing_budget_overserving_upsell_pro_user_pk",
    r"instant_results_request_quality_has_project_pk",
    r"instant_results_filter_num_filtered_services",
    r"compound_quote_type_filter_num_*",
]

AGGREGATION_MAP = {
    "count": "count",
    "max": "max",
    "min": "min",
    "median": "avg",
    # Prometheus does not have a median function. It can do quantile(0,5...) on histograms only
    "mean": "avg",
    "non_negative_derivative": "rate",
    "non_negative_difference": "increase",
    "percentile": "quantile",  
    "stddev": "stddev",
    "sum": "sum",
    # Last isn't supported by Prometheus queries but if we drop the aggregation altogether there won't be
    # expected time based grouping so use average instead as an approximation
    # last_over_time is supported in Prometheus 2.25+ but not in M3 1.1 (at least)
    "last": "avg",

    # moving_average translated to avg_over_time
    "moving_average": "avg",
    "derivative": "rate",
    "difference": "delta"
}


AGGREGATION_PERCENTILE_MAP = {
    "max": 100,
    "mean": 50,
    "avg": 50,
    "min": 0,
}

# convert count(x) to sum(count_over_time(x[interval/__range]))
AGGREGATION_TOPLEVEL_MAP = {
    "count": "sum",
}

NONDEFAULT_METRIC_PREFIX_SCRAPE_INTERVAL_SECONDS = {
    "busy_metric_": 1,  # fictional example
}

# avg is shitty aggregation. So provide regexps for overrides, which
# we use if the original has 'avg' or n/a aggregation (but we do not
# override others).
METRIC_AGGREGATION_REGEXPS = [
    # These values we want to be as small as possible
    (".*_remaining_(percent_|)value", "min"),
    ("(disk|swap)_free", "min"),
    # ("cpu_usage_idle", "min"), # bad idea unless we applied to totalcpu only
    ("mem_available", "min"),
    # These ones as large as possible
    (".*_error_value", "max"),
    (".*_size(_value|$)", "max"),
    ("disk_used.*", "max"),
]


# Usually all the field names will have corresponding metric name in mimir, however certain fields are not
# mapped same way.
# For example: Metric name for ProcGoStats measurement with field name MemoryHeapAlloc is as expected converted
# to proc_go_stats_memory_heap_alloc but in mimir the Metric is called proc_go_stats_memory_alloc so we need
# this special handling in those cases
SPECIAL_FIELD_NAMES_MAPPING = {
    "MemoryHeapAlloc":"MemoryAlloc",
}

def _duration_to_seconds(v: str) -> int:
    v = v.lower()
    if v.endswith("s"):
        return int(v[:-1])
    if v.endswith("m"):
        return int(v[:-1]) * 60
    if v.endswith("h"):
        return int(v[:-1]) * 3600
    if v.endswith("d"):
        return int(v[:-1]) * 86400
    raise NotImplementedError(f"unknown duration {v}")


def _seconds_to_duration(seconds: int) -> str:
    mins, div = divmod(seconds, 60)
    if div or not mins:
        return f"{seconds}s"
    hours, div = divmod(mins, 60)
    if div or not hours:
        return f"{mins}m"
    return f"{hours}h"


def _convert_to_snake_case(name):
    # Convert CamelCase to snake_case
    # This regex finds a sequence of uppercase letters and inserts an underscore before it.
    name = re.sub(r'([a-z0-9])([A-Z])', r'\1_\2', name)
    name = re.sub(r'([A-Z]+)([A-Z][a-z])', r'\1_\2', name)
    name = name.replace("::tag", "")
    return name.lower()


class GroupBy(NamedTuple):
    group_by: str
    over_time: str
    fills: List[str]


class ConvertError(Exception):
    pass


class InfluxQLToM3DashboardConverter:
    def __init__(
            self,
            *,
            datasource_map: Optional[Dict[str, str]] = None,
            alert_notifications_map: Optional[Dict[int, str]] = None,
            alert_notifications_uid_map: Optional[Dict[str, str]] = None,
            scrape_interval: int = SCRAPE_INTERVAL_SECONDS,
            log_level=logging.INFO,
            default_measurement: Optional[bool] = None,
    ) -> None:
        logging.getLogger(__name__).setLevel(level=log_level)

        self.datasource_map = datasource_map
        self.alert_notifications_map = alert_notifications_map
        self.alert_notifications_uid_map = alert_notifications_uid_map
        self.scrape_interval = scrape_interval
        self.group_by_labels = None
        self.metric_to_objects = {}  # dict of: metric -> {panel,dashboard title} to avoid iterating over all panels
        self.current_dashboard = ''
        self.default_measurement = default_measurement

        # (Flag, metric and parent json of label_values string) object  to determine if the metric in the label_values requires replacement. i.e:
        # label_values(net,host) ---> label_values(net__bytes_recv,host). Any metric with the same service
        # is acceptable.
        self._get_rep_metric = (False, None, None)

    def get_metric_field_from_select(self, select):
        field = None
        for item in select[0]:
            if item['type'] == 'field':
                field = item['params'][0]
                break
        return field

    def _replace_invalid_metric_characters(self, metric) -> str:
        for character in INVALID_PROMQL_METRIC_CHARACTERS:
            metric = metric.replace(character, "_")
        return metric

    def add_to_metric_and_object_list(self, old_targets, new_targets):
        for i, old_target in enumerate(old_targets):
            if old_target.get("rawQuery"):
                metric_name = self.get_metric_name_snake_case(old_target.get("query"))
            elif old_target.get("measurement"):
                metric_name = old_target.get("measurement") + "_"
                # replace . and - with _ for the metric names. (promql valid metric name contains _ only)
                metric_name += self.get_metric_field_from_select(old_target['select'])
                # Replace camelCase in the measurement name with snake_case
                metric_name = _convert_to_snake_case(metric_name)
                metric_name = self._replace_invalid_metric_characters(metric_name)
            else:
                # No metric to add in this target.
                continue

            try:
                self.metric_to_objects[metric_name][self.current_dashboard].append(new_targets[i])
            except KeyError:
                if not self.metric_to_objects.get(metric_name):
                    self.metric_to_objects[metric_name] = {}
                self.metric_to_objects[metric_name][self.current_dashboard] = []
            self.metric_to_objects[metric_name][self.current_dashboard].append(new_targets[i])

    def get_metric_aggregation(self, metric_name):
        for metric_re, fun in METRIC_AGGREGATION_REGEXPS:
            if re.match(metric_re, metric_name) is not None:
                return fun
        return "avg"

    def convert_alerts(self, alert: dict, panel_title) -> None:
        if not self.alert_notifications_map or not self.alert_notifications_uid_map:
            del alert["notifications"]
            LOG.warning(
                f"No alert notification mapping defined, deleting alert notifications array in panel: {panel_title}")
            return
        alert["name"] = "{name} (M3)".format(name=alert["name"])
        notifications: List[dict] = []
        for notification in alert["notifications"]:
            n_id = notification.get("id")
            new_uid = self.alert_notifications_map.get(n_id) if n_id else None
            if new_uid is None:
                n_uid = notification["uid"]
                try:
                    new_uid = self.alert_notifications_map.get(int(n_uid))
                except ValueError:
                    new_uid = self.alert_notifications_uid_map.get(n_uid)
            if new_uid is None:
                raise ValueError(f"Alert mapping for notification {notification} missing")
            new_notification = {"uid": new_uid}
            if new_notification not in notifications:
                notifications.append(new_notification)
        alert["notifications"] = notifications

    def update_ds_to_mimir(self, datasource):
        if not self.datasource_map:
            return datasource
        if isinstance(datasource, dict) and datasource.get("type") == "influxdb":
            influx_ds_uid = datasource.get("uid")
            mimir_ds_uid  = self.datasource_map.get(influx_ds_uid)
            if mimir_ds_uid:
                datasource["uid"] = mimir_ds_uid
                datasource["type"] = "prometheus"
                LOG.info(f'Updated datasource UID from influx {influx_ds_uid} to mimir {mimir_ds_uid} : ')
            return datasource
        else:
            LOG.info(f"Datasource type is mixed for {datasource}, update datasource at targets level")
            return datasource

    def convert_templating(self, template: dict) -> None:
        for item in template["list"]:
            if item["type"] == "query":
                datasource = item["datasource"]
                if datasource.get("type") == "prometheus":
                    LOG.info(f"Skipping item query for prometheus datasource {datasource}")
                    continue
                item["sort"] = 3  # Numerical(asc)
                query = item["query"]
                # Uncommon case where they query is a dict
                if isinstance(query, dict) and query.get('query'):
                    query = query['query']
                query = self._replace_invalid_metric_characters(query)
                pattern = r"show tag values from (?P<tag>.+?) with key\s?=\s?['|\"](?P<key>.+?)['|\"]( where service_type\s?=\s?['|\"](?P<service_type>.+?)['|\"] and time > now\(\) - (?P<interval>.+?$))?"
                m = re.search(pattern, query, re.IGNORECASE)
                if m is None:
                    pattern = r"SHOW TAG VALUES FROM ['|\"]?(?P<tag>.+?)['|\"]? WITH KEY\s?=\s?['|\"](?P<key>.+?)['|\"]"
                    m = re.search(pattern, query, re.IGNORECASE) 
                if m is None:
                    # check dashboard for alternative definition
                    m = self.extract_key_all_case(query)
                if m is None:
                    LOG.warning(f"Unable to find tag values or key from {query!r} ignoring")
                    continue
                # Update datasource to mimir only if the query can be updated to use mimir datasource
                item["datasource"] = self.update_ds_to_mimir(datasource)

                groupdict = m.groupdict()
                # Metric in mimir is always in snake_case and append _count to the metric name
                metric = groupdict.get("tag")
                key = groupdict["key"]
                if metric:
                    metric = _convert_to_snake_case(metric) + "_count"
                if key:
                    key = _convert_to_snake_case(key)

                service_type = groupdict.get("service_type")
                interval = groupdict.get("interval")

                if key in ("host", "service_id") and service_type and interval and metric:
                    new_query = (
                        f'query_result(avg by({key})(avg_over_time({metric}{{service_type="{service_type}"}}[{interval}])))'
                    )
                    item["regex"] = f'/{key}="(.*?)"/'
                elif metric:
                    new_query = f"label_values({metric},{key})"
                else:
                    new_query = f"label_values({key})"
                item["query"] = new_query.replace("cpu", "cpu_usage_idle")
                if metric and len(metric.split("_")) < 3:
                    self._get_rep_metric = (True, metric, item)
            elif item["type"] in {"custom", "interval", "datasource"}:
                pass
            else:
                raise ValueError(f"Unknown template type for item {item}")

    def extract_key_all_case(self, query):
        pattern = r"SHOW TAG VALUES WITH KEY\s?=\s?(?:['\"])?(?P<key>[a-zA-Z0-9_]+)(?:['\"])?"
        m = re.match(pattern, query, re.IGNORECASE)
        return m

    def get_group_by_tags(self, group_bys : str) -> List[str]:
        group_bys = group_bys.replace("::tag", "").replace('"', "")
        return group_bys.split(",")

    def is_rate_aggregation(self, aggregations: List[str], metric_name: str) -> bool:
        if any(agg in aggregations for agg in ["rate", "quantile", "mean", "avg"]):
            # mean - we generally use histogram_quantile(0.5, sum by(rate..)) for mean
            return True
        if any(agg in aggregations for agg in ["max", "min"]):
            for metric_re in HISTOGRAM_METRICS_REGEX:
                if re.match(metric_re, metric_name) is not None:
                    return True
        return False

    def format_expression(
            self,
            *,
            divide_by_self: bool,
            metric_name: str,
            aggregations: List[str],
            label_filters: str,
            group_by: Optional[GroupBy],
            modifications: List[str],
            conditions,
            percentile_value: Optional[str] = None,
            offset_in_seconds: Optional[int] = None,
    ) -> Tuple[str, List[str], List[str]]:
        if not isinstance(conditions, list):
            conditions = [conditions]

        metric_name = self._replace_invalid_metric_characters(metric_name)
        expressions = []
        over_times = []
        for condition in conditions:
            over_time_aggregations = set()
            over_time = group_by.over_time if group_by else None
            aggregation = aggregations[-1] if aggregations else ""
            group_by_tags = self.get_group_by_tags(group_by.group_by) if group_by and group_by.group_by else []
            orig_aggregation = ""

            if group_by:
                if not over_time:
                    if "count" in aggregations:
                        over_time = "$__range"
                else:
                    for aggregation in aggregations:
                        if aggregation in OVER_TIME_AGGREGATIONS:
                            if self.is_rate_aggregation(aggregations, metric_name):
                                over_time_aggregations.add("rate")
                                percentile_value = AGGREGATION_PERCENTILE_MAP.get(aggregation, percentile_value)
                                # For over time aggregation of rate type we need to use sum
                                # and wrap it with histogram_quantile(percentile, ...).
                                orig_aggregation = aggregation
                                aggregation = "sum"
                            elif any(agg in aggregations for agg in ["increase", "count", "sum"]):
                                over_time_aggregations.add("increase")
                                orig_aggregation = aggregation
                                aggregation = "sum"
                            elif any(agg in aggregations for agg in ["max", "min"]):
                                # Over time aggregation are part of inner expression so it should
                                # fine to add them even if there are group_by tags
                                # For example max by (app)(max_over_time(metric)[period]) is valid
                                over_time_aggregations.add(f"{aggregation}_over_time")
                            elif not group_by_tags:
                                over_time_aggregations.add(f"{aggregation}_over_time")
            if divide_by_self:
                if not condition:
                    condition = "!= 0"
                # conditions are of 'op value' format. We convert them to
                # op bool value
                condition = condition.replace(" ", " bool ", 1)
            if condition == "> 0" and aggregation == "sum":
                condition = ""
                # Extra zero results from m3 are fine
            if aggregation:
                if aggregation in {"rate", "increase"} and not over_time_aggregations:
                    over_time_aggregations.add(aggregation)
                    # Default to 'avg' aggregation + $__rate_interval in this case
                    aggregation = self.get_metric_aggregation(metric_name)
                    if not over_time:
                        over_time = "$__rate_interval"
                # Below works sometimes but doesn't work for other graphs. Review what is the correct way
                # to determine if we should add $__rate_interval?
                if aggregation in {"max", "min"}:
                    if any(otg in over_time_aggregations for otg in ["max_over_time", "min_over_time"]):
                        if not re.match(TIME_INTERVAL_REGEX, over_time, re.IGNORECASE) and over_time not in INTERVALS:
                            over_time = "$__rate_interval"
                if any(otg in over_time_aggregations for otg in ["rate"]):
                    if not re.match(TIME_INTERVAL_REGEX, over_time, re.IGNORECASE) and over_time not in INTERVALS:
                        over_time = "$__rate_interval"

            # Handle group_by tags for PromQL
            aggregation_str = ""
            if group_by_tags:
                tags_str = ", ".join(group_by_tags)
                tags_str = _convert_to_snake_case(tags_str)
                aggregation_str = f"{aggregation} by {tags_str} "
            else:
                aggregation_str = aggregation

            inner_expr = ""
            if over_time_aggregations:
                inner_expr += "{}(".format(" ".join(over_time_aggregations))
            else:
                inner_expr = "("

            metrics_label_exp = metric_name
            if label_filters:
                metrics_label_exp += f"{{{label_filters}}}"

            inner_expr += metrics_label_exp
            default_expr = ""

            if over_time:
                scrape_interval = self.scrape_interval
                for metric_prefix, scrape_interval_override in NONDEFAULT_METRIC_PREFIX_SCRAPE_INTERVAL_SECONDS.items():
                    if metric_name.startswith(metric_prefix):
                        scrape_interval = scrape_interval_override
                if "rate" in aggregations or "increase" in aggregations:
                    # With default scrape interval, we just assume using __rate_interval is enough
                    if over_time in {"$__rate_interval", "$__interval"} and scrape_interval == self.scrape_interval:
                        over_time = "$__rate_interval"
                    else:
                        over_times.append(_seconds_to_duration(scrape_interval * 4))
                else:
                    over_times.append(_seconds_to_duration(scrape_interval))

                if over_time_aggregations:
                    # interval_replace = re.sub(TIME_INTERVAL_REGEX, "$__interval", over_time)
                    # print(f"interval_replace: {interval_replace} when over_time: {over_time}")
                    inner_expr += f"[{over_time}]"
                    if offset_in_seconds:
                        inner_expr += f" offset {offset_in_seconds}s"

                over_times.append(over_time)

            if over_time_aggregations:
                inner_expr += f"){condition}"
            else:
                inner_expr += "{conditions}){modifications}".format(
                    modifications=" ".join(modifications), conditions=condition
                )

            # Add Default expression assuming the code is not setting the default value.
            # Add comment about default expression.
            if (aggregation == "sum" and
                    any(otg in over_time_aggregations for otg in ["increase", "rate"])):
                histogram = any(re.match(metric_re, metric_name) for metric_re in HISTOGRAM_METRICS_REGEX)
                if orig_aggregation == "max" or orig_aggregation == "min":
                    # For max_over_time and min_over_time not using any default expression.
                    default_expr = ""
                else:
                    default_expr = f"({metrics_label_exp} unless {metrics_label_exp} offset {over_time}) or {metrics_label_exp} offset {over_time} * 0"

            expr = ""
            if self.default_measurement and default_expr:
                expr += f"{aggregation_str} ({inner_expr}) \n # Optional - Default exp uncomment below if the code is not initializing default value. \n  # + {aggregation_str} ({default_expr}) \n"
            else:
                expr += f"{aggregation_str} ({inner_expr})"

            if over_time_aggregations:
                if "rate" in over_time_aggregations and "sum" == aggregation:
                    expr = f"histogram_quantile({percentile_value}/100, {expr})"
                if "increase" in over_time_aggregations and "sum" == aggregation:
                    for metric_re in HISTOGRAM_METRICS_REGEX:
                        if re.match(metric_re, metric_name) is not None:
                            if orig_aggregation == "sum":
                                expr = f"histogram_sum({expr})"
                            if orig_aggregation == "count":
                                expr = f"histogram_count({expr})"
                expr += "{modifications}".format(modifications=" ".join(modifications))

            expressions.append(expr.replace("'", "'"))
        fills = group_by.fills if group_by else []
        return " or ".join(expressions), over_times, fills

    def get_metric_name(self, query: str) -> Tuple[str, str]:
        # udpated_query = query.replace("-", "_")
        part1 = re.search(r'from "(\S+)" where', query, re.IGNORECASE)
        if part1 is None:
            raise ValueError(f"Unable to find metric name in {query}")
        # Added |. after word selection for specific dashboard with a . in the metric name
        part2 = re.search(r'(\("|\(|\")([\w.]+)("\)|\)|")', query, re.IGNORECASE)
        if part2 is None:
            raise ValueError(f"Unable to find (single) metric key in {query}")
        series_name = part1.group(1)
        # Check if part2 is "duration" and if it is used with count
        if part2.group(2).lower() == "duration" and re.search(r'count\(\s*"?duration"?\s*\)', query, re.IGNORECASE):
            return series_name, "count"

        field_name = part2.group(1) if part2.group(1) not in {'"', "(", '("'} else part2.group(2)
        if field_name in SPECIAL_FIELD_NAMES_MAPPING:
            field_name = SPECIAL_FIELD_NAMES_MAPPING[field_name]
        return series_name, field_name

    # Returns metric name as series_field_name in snake case.
    def get_metric_name_snake_case(self, query: str) -> str:
        series_name, field_name = self.get_metric_name(query)
        field_name = field_name.replace(".", "_")  # Specific use case for metric names with . as a seperator
        metric_name = "{}_{}".format(series_name, field_name)
        # Replace camelCase in the measurement name with snake_case
        metric_name = _convert_to_snake_case(metric_name)
        return self._replace_invalid_metric_characters(metric_name)


    def get_aggregations(self, query: str) -> List[str]:
        part1 = re.search(r"select (.*) from", query, re.IGNORECASE)
        if part1 is None:
            raise ValueError(f"Unable to find aggregations in {query}")
        part2 = part1.group(1).split("(")
        part3 = [AGGREGATION_MAP[item] for item in part2 if item in AGGREGATION_MAP]
        return part3


    def get_percentile(self, query: str, aggregations: List[str]) -> Optional[str]:
        if aggregations != ["quantile"]:
            return None
        match = re.search(r'percentile\(\s*".+?"\s*,\s*([\w$]+)\s*\)', query, re.IGNORECASE)
        if match:
            return str(match.group(1))
        return None

    def get_label_filters(self, query: str, *, field_name: str) -> Tuple[str, str]:
        """Converts any equals, not equals, like and not like InfluxQL where conditions into corresponding Prometheus conditions.

        E.g. "abc" = def AND foo =~ /bar$/ => abc='def',foo=~'.*bar'
        """
        label_filters = set()

        # Bit hacky regexp handling trick:
        #
        # Replace (within parentheses) set of ORs with equalities with
        # single regexp
        single_eq_re = r""""(\S+)"\s*=\s*'(\S+)'"""

        def _replace(m):
            original_string = m.group(1)
            results = re.findall(single_eq_re, m.group(1))
            keys = set(r[0] for r in results)
            if len(keys) == 1:
                # only r[1]s differ -> we can create regexp to match them
                key = next(iter(keys))
                values = "|".join(r[1] for r in results)
                label_filters.add(f'{_convert_to_snake_case(key)}=~"{values}"')
                return ""
            return original_string

        query = re.sub(f"(\\({single_eq_re}\\s+(OR\\s+{single_eq_re})*\\))", _replace, query, re.IGNORECASE)

        for operator in LABEL_COMPARISON_OPERATORS:
            if operator in {"!~", "=~"}:
                # Regex matches are of the form "field" =~ /regex/. regex could contain escaped forward
                # slash so only end when finding / that isn't preceded by uneven number of backslashes.
                # Actual content matching is non-greedy as there may be forward slashes later in content.
                # Field name may or may not be double quoted. If it isn't, it should be simple alphanumeric
                # string.
                regex = r'(\w+?|"\S+?")\s*{}\s*/(.*?)(?<!\\)(?:\\{{2}})*\$?/'.format(operator)
                for (key, value) in re.findall(regex, query):
                    key = key.replace("::tag", "").lstrip('"').rstrip('"').replace('-', "_")

                    if key == field_name:
                        continue
                    # InfluxQL regexes are search-like (match anywhere) while Prometheus does exact
                    # matches. Need to convert patterns accordingly
                    if value.startswith("^"):
                        value = value[1:]
                    elif not value.startswith(".*"):
                        value = f".*{value}"
                    if value.endswith("$"):
                        value = value[:-1]
                    elif not value.endswith(".*"):
                        value = f"{value}.*"
                    # Forward slashes in the query have been escaped, strip the escapes for Prometheus
                    value = value.replace("\\/", "/")
                    # Regex escapes need to be escaped themself
                    value = value.replace("\\", "\\\\")
                    # Need to escape single quotes
                    value = value.replace("'", "\\'")
                    label_filters.add(f'{_convert_to_snake_case(key)}{operator}"{value}"')
            else:
                # Non regex matches are of the form "field" = foobar or "field" = 'foo-bar'. Look for
                # both forms separately. Field name may or may not be double quoted. If it isn't, it
                # should be simple alphanumeric string.
                regex = r'(\w+?|"\S+?")\s*{}\s*\'(.*?)(?<!\\)(?:\\{{2}})*\''.format(operator)
                # regex = r'((?:"\w+"|[a-zA-Z_]\w*)::\w+?)\s*{}\s*\'(.*?)(?<!\\)(?:\\{{2}})*\''.format(operator)

                # Dictionary to collect values for each key. This is needed so we could
                # Or the values with same key.
                key_values_map = {}

                def _escape_backslashes(s):
                    # There's stuff like "aiven\.prune" floating
                    # around in exact matches, and m3 doesn't like
                    # escapes in the normal strings that it does not
                    # support (it only supports \n\r or something I
                    # suppose)
                    return s.replace("\\", "\\\\")

                for (key, value) in re.findall(regex, query):
<<<<<<< HEAD
                    key = key.replace("::tag", "").lstrip('"').rstrip('"')
=======
                    LOG.info(f"key = {key} value = {value}")
                    key = key.replace("::tag", "").lstrip('"').rstrip('"') 
>>>>>>> c85aab53
                    if key == field_name:
                        continue
                    value = _escape_backslashes(value)
                    key_values_map.setdefault(key, []).append(value)
                # Non-quoted value variant is terminated either by whitespace or closing parenthesis
                regex = r'(\w+?|"\S+?")\s*{}\s*([^\s\'~].*?)(?:\)|\s)'.format(operator)
                for (key, value) in re.findall(regex, query):
                    LOG.info(f"key = {key} value = {value}")
                    key = key.replace("::tag", "").lstrip('"').rstrip('"')
                    if key == field_name:
                        continue
                    value = _escape_backslashes(value)
                    key_values_map.setdefault(key, []).append(value) 

                # Generate label filters
                for key, values in key_values_map.items():
                    if len(values) > 1:
                        operator = OPERATOR_REGEX_MAP.get(operator, operator)
                        # Multiple values for the same key, combine with `|` using regex operator
                        combined_values = "|".join(values)
                        label_filters.add(f'{_convert_to_snake_case(key)}{operator}"{combined_values}"')
                    else:
                        # Single value for the key, use `=` or the specified operator
                        label_filters.add(f'{_convert_to_snake_case(key)}{operator}"{values[0]}"')


        return query, ",".join(sorted(label_filters))

    def get_conditions(self, query: str, *, field_name: str) -> Union[str, List[str]]:
        conditions = []
        for operator in LABEL_CONDITIONS_OPERATORS:
            for (key, value) in re.findall(r'(\w+?|"\S+?")\s*{}\s*(-?\w+(?:\.?\d+)?)'.format(operator), query):
                key = key.strip('"')
                # Prometheus queries don't support filtering by values that are not actually selected
                if key != field_name:
                    if operator == "=":
                        continue
                    raise ValueError(f"Query {query!r} has condition that does not match select field, cannot convert")
                if operator == "=":
                    operator = "=="
                conditions.append(f"{operator} {value}")
        # To make this work reliably we should actually parse the query but in our case there are only couple
        # of queries that use OR and all of those are simple queries with nothing but the OR. For Prometheus
        # queries OR needs to generate multiple different queries, otherwise the conditions are treated as AND
        if " OR " in query and conditions:
            return conditions
        else:
            return " ".join(conditions)

    def does_divide_by_self(self, query: str) -> bool:
        """Returns True if the query contains select like 'SELECT max("foo") / max("foo") FROM somwhere'."""
        return bool(re.search(r"select\s+(\S+?)\s*/\s*\1\s+from ", query, re.IGNORECASE))

    def get_modifications(self, query: str) -> List[str]:
        modifications = []
        # Basic arithmetic operations where the other side is a number
        part1 = re.search(r'[")](\s*[*/+\-]\s*-?[\d]+?(?:\.\d+?)?) from', query, re.IGNORECASE)
        if part1:
            modifications.append(part1.group(1))
        return modifications

    def get_group_by(self, query: str) -> Optional[GroupBy]:
        self.group_by_labels = None
        fills = []
        group_by = []
        time_val = ""
        # groups = query.lower().split("group by")
        groups = re.split("group by", query, flags=re.IGNORECASE)

        if len(groups) < 2:
            return None
        groups = groups[1].split(" ")
        for outer_group in groups:
            inner_groups = outer_group.split(",")
            for group in inner_groups:
                if not group:
                    continue
                m = re.match(r"(?i)fill\((.*)\)", group)
                if m is not None:
                    fills.append(m.group(1))
                    continue
                if "time" in group:
                    m = re.search("\\((.*)\\)", group)
                    if m is None:
                        raise ValueError(f"Unparseable group by statement: {group}")
                    time_val = m.group(1).replace("$_interval", "$__interval").replace("auto", "$__interval").replace(
                        "$interval", "$__interval")
                    continue
                group_by.append(group.replace(",", "").replace('"', ""))
        self.group_by_labels = group_by
        group_by_str = "({})".format(",".join(group_by)) if group_by else ""
        return GroupBy(group_by=group_by_str, over_time=time_val, fills=fills)

    def convert_expression(self, query: str, offset_in_sec:int) -> Tuple[str, List[str], List[str]]:
        series_name, field_name = self.get_metric_name(query)
        field_name = field_name.replace(".", "_")  # Specific use case for metric names with . as a seperator
        metric_name = "{}_{}".format(series_name, field_name)
        metric_name = _convert_to_snake_case(metric_name)
        aggregations = self.get_aggregations(query)
        if aggregations == ["avg"]:
            default_aggregation = self.get_metric_aggregation(metric_name)
            aggregations = [default_aggregation]

        percentile_value = self.get_percentile(query, aggregations)
        query, label_filters = self.get_label_filters(query, field_name=field_name)

        modifications = self.get_modifications(query)
        group_by = self.get_group_by(query)
        if not aggregations and group_by and group_by.group_by:
            # We need to have *some* aggregation to group by
            aggregations = [self.get_metric_aggregation(metric_name)]
            if aggregations == ["avg"]:
                LOG.debug("Using default aggregation of avg for %r", query)
        conditions = self.get_conditions(query, field_name=field_name)
        divide_by_self = self.does_divide_by_self(query)
        if divide_by_self and (conditions or modifications):
            raise ValueError(f"Unsupported query {query}, divide by self combined with conditions or modifications")

        return self.format_expression(
            divide_by_self=divide_by_self,
            metric_name=metric_name,
            aggregations=aggregations,
            label_filters=label_filters,
            group_by=group_by,
            modifications=modifications,
            conditions=conditions,
            percentile_value=percentile_value,
            offset_in_seconds=offset_in_sec,
        )

    def convert_subquery(self, query: str, offset_in_seconds:Optional[int]) -> Tuple[str, List[str], List[str]]:
        # In-InfluxDB downsampling case:
        #
        # SUM .. FROM ( subquery GROUP BY X, Z ) GROUP BY X
        # =~
        # PromQL:
        #
        # sum by (X)(converted subquery without outer aggregation)
        m = re.match(
            r"""
        \s*SELECT\s+SUM\("(?P<outer_key>[a-z]+)"\)\s*
        FROM\s*\(
          (?P<inner1>\s*SELECT\s*[^\s]+\s*)
          (AS\s\S+\s+)?
          (?P<inner2>.*)\s+
          GROUP\s+BY.*
        \)\s*
        (?P<outer_group>GROUP\sBY\s.*)
        """,
            query,
            re.VERBOSE | re.IGNORECASE,
        )
        if m is not None:
            d = m.groupdict()
            inner1 = d["inner1"]
            inner2 = d["inner2"]
            outer_group = d["outer_group"]
            subquery = f"{inner1} {inner2} {outer_group}"
            expr, over_times, fills = self.convert_expression(subquery, offset_in_seconds)

            # This could be neater if we actually passed the desired outer
            # function to convert/format expression.
            if over_times:
                m = re.match(r"\S+ by (\((.*))", expr)
                if m is not None:
                    rest = m.group(1).strip()
                    expr = f"sum by {rest}"
                    return expr, over_times, fills
        raise ValueError(f"Unsupported subquery in {query!r}")

    def convert_special_or_expression(self, query, offset_in_sec:Optional[int]):
        # Handling for 'special' expressions that we hardcode.
        #
        # We should have real parser but oh well.
        m = re.match(r"\s*SELECT (.*) FROM (.*)", query, re.IGNORECASE)
        if m is None:
            raise ValueError(f"Unable to parse initial SELECT part: {query}")
        return_part, from_tail = m.groups()
        return_part = re.sub(r"\s+", " ", return_part).strip()
        if return_part == 'mean("num_fds") / mean("rlimit_num_fds_soft") * 100':
            r = self.convert_expression(f'SELECT mean("num_fds") FROM {from_tail}', offset_in_sec)
            exp_re = r"avg_over_time\(procstat_num_fds({[^}]+}\[[^\]]+\])\)"
            assert re.search(exp_re, r[0]) is not None, f"Unexpected input: {r[0]}"

            def _sub(m):
                s = m.group(1)
                return f"avg_over_time(procstat_num_fds{s}) / avg_over_time(procstat_rlimit_num_fds_soft{s}) * 100"

            new_q = re.sub(exp_re, _sub, r[0]).strip()
            # If rlimit_num_fds_soft doesn't happen to come with
            # num_fds (it happens sometimes, prom or m3 weirdness?), result
            # is Inf. So we filter it explicitly in the end,
            # pretending there is no datapoint at all even if num_fds
            # had one.
            return (f"{new_q} != Inf", r[1], r[2])

        m = re.match(r"(\d+)\s?([-+*/])\s?(.*)$", return_part)
        if m is not None:
            # Redis panel specialty; this math doesn't really work as is
            constant, op, expr = m.groups()
            r = self.convert_expression(f"SELECT {expr} FROM {from_tail}", offset_in_sec)
            new_q = r[0].strip()
            return (f"{constant} {op} {new_q}", r[1], r[2])

        return self.convert_expression(query, offset_in_sec)

    def convert_query(self, query: str, target: dict, legend: str, offset_in_sec:Optional[int]) -> Tuple[dict, List[str], List[str]]:
        if "<>" in query:
            raise ValueError(f"Unexpected <> found from query {query!r}, use != instead")
        if "(*)" in query:
            raise ValueError("Unsupported (*) query in {query!r}")
        if "from (" in query.lower():
            expr, over_times, fills = self.convert_subquery(query, offset_in_sec)
        else:
            expr, over_times, fills = self.convert_special_or_expression(query, offset_in_sec)
        group_by = self.get_group_by(query)
        min_step = group_by.over_time if group_by else None
        fmt = target.get("resultFormat", "time_series")
        if not legend:
            legend = self.get_metric_name_snake_case(query)

        new_target = {
            "expr": expr,
            "format": fmt,
            "instant": fmt == "table",
            "intervalFactor": 1,
            "refId": target["refId"],
            "legendFormat": legend,
    	    "interval": min_step,
        }

        if "hide" in target:
            new_target["hide"] = target["hide"]
        if "datasource" in target:
            new_target["datasource"] = target["datasource"]

        return new_target, over_times, fills

    def convert_to_query(self, target: dict, legend: str) -> [Tuple[dict, List[str], List[str]]]:
        value = ""
        select_what_list = []
        modifications: List[str] = []
        if target.get('select') is None:
            raise ValueError(f'Dashboard {self.current_dashboard} is invalid, missing select field in target')

        for select in target["select"]:
            select_what = ""
            for item in select:
                item_type = item["type"]
                if item_type == "field":
                    value = item["params"][0]
                elif item_type == "math":
                    modifications.extend(item["params"])
                elif item_type in AGGREGATION_MAP:
                    param_str = ""
                    if item["params"]:
                        param_str = ", {}".format(item["params"][0])
                    if select_what:
                        select_what = f"{item_type}({select_what}{param_str})"
                    elif item_type:
                        # else:
                        # Condition to filter unnecessary aggregation in m3
                        select_what = f'{item_type}("{value}"{param_str})'
                elif item_type == "alias":
                    # This is only used in the Maps dashboard. This is actually relevant but the map itself is
                    # of questionable value so just ignore the issue for now
                    LOG.debug("Dropping unsupported alias: %r", item)
                elif item_type == "distinct":
                    LOG.debug("Dropping unsupported item type: distinct")
                else:
                    raise ValueError(f"Unknown item type {item_type!r} in {target!r}")
            select_what =  f'"{value}"' if select_what == "" else select_what
            select_what_list.append(select_what)

        where_items = ["$timeFilter"]
        target_tags = target.get("tags")
        if target_tags and any(tag.get("condition") == "OR" for tag in target_tags):
            # Prometheus queries don't directly support label selection using OR. We can convert OR into
            # regular expression but only if all tags have the same key
            keys = [tag["key"].replace("::tag", "") for tag in target["tags"]]
            if len(set(keys)) != 1:
                raise ValueError(f"Unsupported OR for tags with different keys: {keys!r}")
            # We could support operators other than = but that would make the regex generation a bit difficult
            if not all(tag.get("operator") == "=" for tag in target["tags"]):
                raise ValueError(f"Unsupported operator in OR tag: {target!r}")
            values = [re.escape(tag["value"]) for tag in target["tags"]]
            where_items.append('"{key}"=~/^{value}$/'.format(key=keys[0], value="|".join(values)))
        elif target_tags:
            for tag in target_tags:
                operator = tag["operator"]
                # Our query parsing doesn't handle <> correctly, use != instead
                if operator == "<>":
                    operator = "!="
                where_items.append(
                    '"{key}"{operator}{value}'.format(key=tag["key"], operator=operator, value=tag["value"]))
        where = "({})".format(" AND ".join(where_items))

        group_by_items = []
        for group in target["groupBy"]:
            if group["type"] == "time":
                group_by_items.append("{}({})".format(group["type"], group["params"][0]))
            elif group["type"] == "tag":
                group_by_items.append('"{}"'.format(group["params"][0]))
            elif group["type"] == "fill":
                # The "Null value: connected" visualization option should be used instead of using fill query
                continue
            else:
                group_type = group["type"]
                raise ValueError(f"Unknown group type {group_type} in {target}")

        group_by = " GROUP BY {}".format(",".join(group_by_items)) if group_by_items else ""
        if not target.get('measurement'):
            raise ValueError(f'Missing measurement field for target, in dashboard: {self.current_dashboard}')

        offset_in_sec = target.get("offset")

        result = []
        start_ref_id = target["refId"]
        for index, select_what in enumerate(select_what_list):
            # Each measurement in influx is a separate time series in mimir. So if the influx query has select for
            # different fields then we need to create a separate measurement for each field.
            query = 'SELECT {select_what}{modifications} FROM "{measurement}" WHERE {where}{group_by}'.format(
                select_what=select_what,
                modifications=" ".join(modifications),
                measurement=target["measurement"],
                where=where,
                group_by=group_by,
            )
            new_target, new_over_times, new_fills = self.convert_query(query, target, legend, offset_in_sec)
            # Append the index to refId if index > 0
            if index > 0:
                new_target["refId"] = f"{start_ref_id}{index}"  # Append index to refId
            else:
                new_target["refId"] = start_ref_id  # Use the original refId for index 0
            result.append((new_target, new_over_times, new_fills))
        return result

    def convert_series_overrides(self, overrides) -> List[dict]:
        new_overrides = []
        for override in overrides:
            override = dict(override)
            # We may have converted aliases used in legend from percentile to mean. If there's visualization
            # override for the same series we need to update that as well.
            if override.get("alias"):
                override["alias"] = re.sub(r"\d+\w+\spercentile", "Mean", override["alias"])
            new_overrides.append(override)
        return new_overrides

    def get_legend_format(self, target: dict) -> str:
        legend = re.sub(r"(\[\[|\$)tag_([a-zA-Z_]+)(\]\]|)", r"{{ \2 }}", target.get("alias", ""))
        # We don't support percentile, if legend says something is percentile convert that to Mean instead
        legend = re.sub(r"\d+\w+\spercentile", "Mean", legend)
        if legend == "" and self.group_by_labels:
            legend_list = ["{{" + label + "}}" for label in self.group_by_labels]
            legend = " ".join(legend_list)

        legend = _convert_to_snake_case(legend)
        return legend

    def convert_targets(self, targets: List[dict]) -> Tuple[List[dict], List[str], List[str]]:
        new_targets = []
        r_over_times = []
        r_fills = []
        for target in targets:
            datasource = target.get("datasource")
            if datasource:
                target["datasource"] = self.update_ds_to_mimir(datasource)
                if target["datasource"].get("type") == "influxdb":
                    LOG.info(f"Skipping target as couldn't get prometheus datasource for influx {datasource}")
                    new_targets.append(target)
                    continue


            legend = self.get_legend_format(target)
            if legend:
                legend = self._replace_invalid_metric_characters(legend)  # replace to promql standard
            if target.get("rawQuery"):  # Some panels use raw query instead
                query = target["query"].replace("\n", " ")
                query = re.sub("  +", " ", query)
                new_target, over_times, fills = self.convert_query(query, target, legend, None)
                new_targets.append(new_target)
                r_fills.extend(fills)
                r_over_times.extend(over_times)
            elif target.get("measurement"):
                results = self.convert_to_query(target, legend)
                for new_target, over_times, fills in results:
                    new_targets.append(new_target)
                    r_fills.extend(fills)
                    r_over_times.extend(over_times)
            else:
                # If target does not have rawQuery or measurement selected then ignore it.
                continue
        return new_targets, r_over_times, r_fills

    def convert_panel(self, panel: dict) -> None:
        if panel["type"] == "row":
            # Collapsed panels are not listed in toplevel panels, but
            # instead under 'panels' list of the 'row'
            self.convert_panels(panel.get("panels", []))
            return

        datasource = panel["datasource"]
        if datasource.get("type") == "prometheus":
            LOG.info(f"Skipping panel as it's already prometheus datasource {datasource}")
            return

        panel["datasource"] = self.update_ds_to_mimir(datasource)
        if panel["datasource"].get("type") == "influxdb":
            LOG.info(f"Skipping panel as couldn't get prometheus datasource for influx {datasource}")
            return

        try:
            if "targets" in panel:
                targets, over_times_list, fills_list = self.convert_targets(panel["targets"])
                self.add_to_metric_and_object_list(panel['targets'], targets)
                panel["targets"] = targets
                panel["title"] = panel["title"] + " (M)"
                over_times = set(over_times_list)
                # Assume $__interval and $__rate_interval are covered by scraping interval
                for key in INTERVALS:
                    over_times.discard(key)

                if len(over_times) > 0 and not panel.get("interval", None) and "$__range" not in over_times:
                    over_time_seconds = max(_duration_to_seconds(x) for x in over_times)
                    if over_time_seconds != SCRAPE_INTERVAL_SECONDS:
                        over_time = _seconds_to_duration(over_time_seconds)
                        panel["interval"] = over_time
                fills = set(fills_list)
                fills.discard("null")  # implicit
                if "0" in fills:
                    fills.discard("0")
                    panel["nullPointMode"] = "null as zero"
                if fills:
                    LOG.warning("Unsupported fills: %r", fills)
            if "alert" in panel:
                self.convert_alerts(panel["alert"], panel['title'])
        except ValueError as ex:
            panel.pop("targets", None)
            panel.pop("alert", None)
            LOG.warning("Unable to convert: %r\nPanel: %r", ex, panel)
        if panel.get("seriesOverrides"):
            panel["seriesOverrides"] = self.convert_series_overrides(panel["seriesOverrides"])

    def convert_panels(self, panels: List[dict]) -> None:
        for panel in panels:
            self.convert_panel(panel)

    def convert_dashboard(self, dashboard: dict) -> dict:
        LOG.info(f'Started dashboard conversion for: {dashboard.get("title")}')
        # Append 'mimir' to the dashboard UID
        if "uid" in dashboard and isinstance(dashboard["uid"], str):
            dashboard["uid"] += "mimir"
            LOG.info(f'Updated dashboard UID to: {dashboard["uid"]}')

        dashboard["title"] = "(Mimir) " + dashboard["title"]
        self.current_dashboard = dashboard.get("title")
        templating = dashboard.get("templating")
        try:
            if templating:
                self.convert_templating(dashboard["templating"])
        except ValueError as ex:
            raise ConvertError(ex) from ex
        self.convert_panels(dashboard.get("panels", []))
        for row in dashboard.get("rows", []):
            # TBD does this even exist? modern Grafana seems to have just toplevel list of "panels"
            self.convert_panels(row["panels"])
        if self._get_rep_metric[0]:
            self._update_label_values_metric()

        LOG.info(f'Finished dashboard conversion for: {dashboard.get("title")}')
        return dashboard

    # Update label values query
    # If a service name is in label_values query, we want to find any metric with the same service to replace it.
    # (Unlike Influxql, Promql cannot query on services)
    def _update_label_values_metric(self):
        label_values = self._get_rep_metric[2]
        for metric in self.metric_to_objects.keys():
            splitted_metric = metric.split('_', maxsplit=2)
            label_service = self._get_rep_metric[1]
            if splitted_metric[0] == label_service or splitted_metric[0] + "_" + splitted_metric[1] == label_service:
                label_values['query'] = label_values['query'].replace(label_service, metric)
                self.metric_to_objects[metric][self.current_dashboard].append(label_values)
                self._get_rep_metric = (False, None, None)
                break<|MERGE_RESOLUTION|>--- conflicted
+++ resolved
@@ -634,12 +634,7 @@
                     return s.replace("\\", "\\\\")
 
                 for (key, value) in re.findall(regex, query):
-<<<<<<< HEAD
                     key = key.replace("::tag", "").lstrip('"').rstrip('"')
-=======
-                    LOG.info(f"key = {key} value = {value}")
-                    key = key.replace("::tag", "").lstrip('"').rstrip('"') 
->>>>>>> c85aab53
                     if key == field_name:
                         continue
                     value = _escape_backslashes(value)
